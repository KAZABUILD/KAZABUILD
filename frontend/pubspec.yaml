name: frontend
description: "PC Building website."
publish_to: 'none'
version: 1.0.0+1

environment:
  sdk: ^3.8.1  # Updated to ensure null safety and compatibility with Dart 3.9.2

dependencies:
  flutter:
    sdk: flutter
  flutter_localizations:
    sdk: flutter
<<<<<<< HEAD
=======
  
  carousel_slider: ^5.1.1
>>>>>>> a7b8b3b2
  cupertino_icons: ^1.0.8
  dio: ^5.9.0
  flutter_riverpod: ^2.5.1 # Updated to latest compatible version
  flutter_dotenv: ^6.0.0
  json_annotation: ^4.9.0
  intl_utils: ^2.8.11  # Downgraded to resolve analyzer conflict
  intl: ^0.20.2

dev_dependencies:
  flutter_test:
    sdk: flutter
  flutter_lints: ^6.0.0
  build_runner: ^2.4.13  # Stable version compatible with Dart 3.9.2
  json_serializable: ^6.8.0  # Compatible with build_runner 2.4.13

dependency_overrides:
  analyzer: ^6.0.0  # Aligns with build_runner, json_serializable, and intl_utils
  test_api: 0.7.6  # Matches flutter_test requirement

flutter:
  generate: true
  uses-material-design: true
  assets:
    - assets/uk_flag.png
    - assets/tr_flag.png
    - assets/pl_flag.png<|MERGE_RESOLUTION|>--- conflicted
+++ resolved
@@ -11,11 +11,8 @@
     sdk: flutter
   flutter_localizations:
     sdk: flutter
-<<<<<<< HEAD
-=======
-  
+
   carousel_slider: ^5.1.1
->>>>>>> a7b8b3b2
   cupertino_icons: ^1.0.8
   dio: ^5.9.0
   flutter_riverpod: ^2.5.1 # Updated to latest compatible version
