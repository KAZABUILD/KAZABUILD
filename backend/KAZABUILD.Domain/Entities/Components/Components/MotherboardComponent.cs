using Microsoft.EntityFrameworkCore;
using System.ComponentModel.DataAnnotations;

namespace KAZABUILD.Domain.Entities.Components.Components
{
    /// <summary>
    /// Represents the Motherboard which connect all the other components together.
    /// </summary>
    public class MotherboardComponent : BaseComponent
    {
        /// <summary>
        /// CPU Socket Type supported by the Motherboard (e.g., AM5, LGA1700, TR4).
        /// </summary>
        [Required]
        [StringLength(50, ErrorMessage = "Socket cannot be longer than 50 characters!")]
        public string SocketType { get; set; } = default!;

        /// <summary>
        /// Design aspect that defines the size, shape, and other physical specifications of the Motherboard (e.g., ATX, Micro-ATX, Mini-ITX).
        /// </summary>
        [Required]
        [StringLength(50, ErrorMessage = "Form Factor cannot be longer than 50 characters!")]
        public string FormFactor { get; set; } = default!;

        /// <summary>
        /// Chipset Type used by the Motherboard (e.g., Z790, B650, X670E).
        /// </summary>
        [Required]
        [StringLength(50, ErrorMessage = "Chipset cannot be longer than 50 characters!")]
        public string ChipsetType { get; set; } = default!;

        /// <summary>
        /// Which generation of the DDR (Double Data Rate) the Motherboard supports (e.g., DDR4, DDR5).
        /// </summary>
        [Required]
        [StringLength(50, ErrorMessage = "RAM type cannot be longer than 50 characters!")]
        public string RAMType { get; set; } = default!;

        /// <summary>
        /// The Amount of expansion Slots available for RAM.
        /// </summary>
        [Required]
        [Range(0, 15, ErrorMessage = "RAM Slots Amount must be between 0 and 15")]
        public string RAMSlotsAmount { get; set; } = default!;

        /// <summary>
        /// The maximum amount of RAM the motherboard can support in GB.
        /// </summary>
        [Required]
<<<<<<< HEAD
        [Range(0, 1024 , ErrorMessage = "MaxRAM Amount must be between 0 and 1024")]
        public int MaxRAM { get; set; } = default!;
=======
        [Range(0, 1024, ErrorMessage = "Max RAM Amount must be between 0 and 1024")]
        public int MaxRAMAmount { get; set; } = default!;
>>>>>>> 6ebcd9e0

        /// <summary>
        /// The amount of sata_6_gb_s available in the motherboard.
        /// </summary>
        [Required]
        [Range(0, 20, ErrorMessage = "Sata6Gbs Amount must be between 0 and 20")]
<<<<<<< HEAD
        public int Sata6Gbs { get; set; } = default!;
=======
        public int Sata6GbsAmount { get; set; } = default!;
>>>>>>> 6ebcd9e0

        /// <summary>
        /// The amount of sata_3_gb_s ports available in the motherboard.
        /// </summary>
        [Required]
        [Range(0, 20, ErrorMessage = "Sata3Gbs Amount must be between 0 and 20")]
<<<<<<< HEAD
        public int Sata3Gbs { get; set; } = default!;

        /// <summary>
        /// The amount of U2 ports available in the motherboard.
        /// </summary>
        [Required]
        [Range(0, 20, ErrorMessage = "U2 Amount must be between 0 and 20")]
        public int U2 { get; set; } = default!;
=======
        public int Sata3GbsAmount { get; set; } = default!;

        /// <summary>
        /// The Amount of U2 ports available in the motherboard.
        /// </summary>
        [Required]
        [Range(0, 20, ErrorMessage = "U2 Amount must be between 0 and 20")]
        public int U2Amount { get; set; } = default!;
>>>>>>> 6ebcd9e0

        /// <summary>
        /// Supported wifi standards. E.g. Wifi 6E, Wifi 7, etc.
        /// </summary>
        [Required]
<<<<<<< HEAD
        [StringLength(50, ErrorMessage = "wirelessNetworking type cannot be longer than 50 characters!")]
        public string wirelessNetworking { get; set; } = default!;
=======
        [StringLength(50, ErrorMessage = "Wireless Networking Type cannot be longer than 50 characters!")]
        public string WirelessNetworkingType { get; set; } = default!;
>>>>>>> 6ebcd9e0

        /// <summary>
        /// Number of CPU fan headers (typically 4-pin PWM).
        /// </summary>
<<<<<<< HEAD
        [Range(0, 20, ErrorMessage = "CpuFan Amount must be between 0 and 20")]
        public int? CpuFan { get; set; }
=======
        [Range(0, 20, ErrorMessage = "Cpu Fan Amount must be between 0 and 20")]
        public int? CpuFanAmount { get; set; }
>>>>>>> 6ebcd9e0

        /// <summary>
        /// Number of case/chassis fan headers (typically 4-pin PWM).
        /// </summary>
<<<<<<< HEAD
        [Range(0, 20, ErrorMessage = "CaseFan Amount must be between 0 and 20")]
        public int? CaseFan { get; set; }
=======
        [Range(0, 20, ErrorMessage = "Case Fan Amount must be between 0 and 20")]
        public int? CaseFanAmount { get; set; }
>>>>>>> 6ebcd9e0

        /// <summary>
        /// Number of dedicated pump headers for AIO coolers.
        /// </summary>
<<<<<<< HEAD
        [Range(0, 20, ErrorMessage = "Pump Amount must be between 0 and 20")]
        public int? Pump { get; set; }
=======
        [Range(0, 20, ErrorMessage = "Pump Header Amount must be between 0 and 20")]
        public int? PumpHeaderAmount { get; set; }
>>>>>>> 6ebcd9e0

        /// <summary>
        /// Number of CPU optional fan headers.
        /// </summary>
<<<<<<< HEAD
        [Range(0, 20, ErrorMessage = "CpuOptFan Amount must be between 0 and 20")]
        public int? CpuOptFan { get; set; }

        /// <summary>
        /// Number of addressable RGB headers (5V, 3-pin).
        /// </summary>
        [Range(0, 20, ErrorMessage = "CpuOptFan Amount must be between 0 and 20")]
        public int? Argb5v { get; set; }
=======
        [Range(0, 20, ErrorMessage = "Cpu Opt Fan Header Amount must be between 0 and 20")]
        public int? CpuOptFanHeaderAmount { get; set; }

        /// <summary>
        /// Number of Addressable RGB headers (5V, 3-pin).
        /// </summary>
        [Range(0, 20, ErrorMessage = "CpuOptFan Amount must be between 0 and 20")]
        public int? ARGB5vAmount { get; set; }
>>>>>>> 6ebcd9e0

        /// <summary>
        /// Number of standard RGB headers (12V, 4-pin).
        /// </summary>
        [Range(0, 20, ErrorMessage = "Rgb12v Amount must be between 0 and 20")]
<<<<<<< HEAD
        public int? Rgb12v { get; set; }
=======
        public int? RGB12vAmount { get; set; }
>>>>>>> 6ebcd9e0

        /// <summary>
        /// Whether the motherboard has a power button header (could not be listed in the database).
        /// </summary>
        public bool? HasPowerButton { get; set; }

        /// <summary>
        /// Whether the motherboard has a reset button header (could not be listed in the database).
        /// </summary>
        public bool? HasResetButton { get; set; }

        /// <summary>
        /// Whether the motherboard has a power led header (could not be listed in the database).
        /// </summary>
        public bool? HasPowerLED { get; set; }

        /// <summary>
        /// Whether the motherboard has a hard drive activity light header (could not be listed in the database).
        /// </summary>
<<<<<<< HEAD
        public bool? HasHddLED { get; set; }
=======
        public bool? HasHDDLED { get; set; }
>>>>>>> 6ebcd9e0

        /// <summary>
        /// Number of temperature sensor headers.
        /// </summary>
<<<<<<< HEAD
        [Range(0, 20, ErrorMessage = "TempratureSensor Amount must be between 0 and 20")]
        public int? TempratureSensor { get; set; }
=======
        [Range(0, 20, ErrorMessage = "Temprature Sensor Amount must be between 0 and 20")]
        public int? TempratureSensorAmount { get; set; }
>>>>>>> 6ebcd9e0

        /// <summary>
        /// Number of thunderbolt headers.
        /// </summary>
        [Range(0, 20, ErrorMessage = "Thunderbolt Amount must be between 0 and 20")]
<<<<<<< HEAD
        public int? Thunderbolt { get; set; }
=======
        public int? ThunderboltAmount { get; set; }
>>>>>>> 6ebcd9e0

        /// <summary>
        /// Number of COM port headers.
        /// </summary>
<<<<<<< HEAD
        [Range(0, 20, ErrorMessage = "comPort Amount must be between 0 and 20")]
        public int? comPort { get; set; }
=======
        [Range(0, 20, ErrorMessage = "Com Port Amount must be between 0 and 20")]
        public int? ComPortAmount { get; set; }
>>>>>>> 6ebcd9e0

        /// <summary>
        /// Main power connector specification (e.g., '24-pin').
        /// </summary>
        [StringLength(50, ErrorMessage = "Main power type cannot be longer than 50 characters!")]
        public string? MainPower { get; set; }

        /// <summary>
        /// Whether the motherboard supports ECC memory.
        /// <summary>
        [Required]
        public bool HasEccSupport { get; set; } = default!;

        /// <summary>
        /// Whether the motherboard supports RAID configurations.
        /// <summary>
        [Required]
        public bool HasRaidSupport { get; set; } = default!;

        /// <summary>
        /// Whether the board has BIOS flashback capability.
        /// <summary>
        [Required]
<<<<<<< HEAD
        public bool HasFalshback { get; set; } = default!;
=======
        public bool HasFlashback { get; set; } = default!;
>>>>>>> 6ebcd9e0

        /// <summary>
        /// Whether the board has a clear Complementary Metal-Oxide-Semiconductor (CMOS) button.
        /// <summary>
        [Required]
        public bool HasClearCmos { get; set; } = default!;

        /// <summary>
        /// Details on the audio chipset used.
        /// </summary>
        [Required]
<<<<<<< HEAD
        [StringLength(50, ErrorMessage = "Audio Chipset cannot be longer than 50 characters!")]
=======
        [StringLength(50, ErrorMessage = "Audio Chipset must be between 0 and 20!")]
>>>>>>> 6ebcd9e0
        public string AudioChipset { get; set; } = default!;

        /// <summary>
        /// Number of audio channels supported.
        /// </summary>
        [Required]
<<<<<<< HEAD
        [Range(0, 64.99 ErrorMessage = "Channel Amount must be between 0 and 64.99")]
        public decimal AudioChannels { get; set; } = default!;

=======
        [Range(1, 32, ErrorMessage = "Channels type cannot be longer than 50 characters!")]
        [Precision(3, 1)]
        public decimal AudioChannelsAmount { get; set; } = default!;
>>>>>>> 6ebcd9e0
    }
}<|MERGE_RESOLUTION|>--- conflicted
+++ resolved
@@ -47,40 +47,21 @@
         /// The maximum amount of RAM the motherboard can support in GB.
         /// </summary>
         [Required]
-<<<<<<< HEAD
-        [Range(0, 1024 , ErrorMessage = "MaxRAM Amount must be between 0 and 1024")]
-        public int MaxRAM { get; set; } = default!;
-=======
         [Range(0, 1024, ErrorMessage = "Max RAM Amount must be between 0 and 1024")]
         public int MaxRAMAmount { get; set; } = default!;
->>>>>>> 6ebcd9e0
 
         /// <summary>
         /// The amount of sata_6_gb_s available in the motherboard.
         /// </summary>
         [Required]
         [Range(0, 20, ErrorMessage = "Sata6Gbs Amount must be between 0 and 20")]
-<<<<<<< HEAD
-        public int Sata6Gbs { get; set; } = default!;
-=======
         public int Sata6GbsAmount { get; set; } = default!;
->>>>>>> 6ebcd9e0
 
         /// <summary>
         /// The amount of sata_3_gb_s ports available in the motherboard.
         /// </summary>
         [Required]
         [Range(0, 20, ErrorMessage = "Sata3Gbs Amount must be between 0 and 20")]
-<<<<<<< HEAD
-        public int Sata3Gbs { get; set; } = default!;
-
-        /// <summary>
-        /// The amount of U2 ports available in the motherboard.
-        /// </summary>
-        [Required]
-        [Range(0, 20, ErrorMessage = "U2 Amount must be between 0 and 20")]
-        public int U2 { get; set; } = default!;
-=======
         public int Sata3GbsAmount { get; set; } = default!;
 
         /// <summary>
@@ -89,66 +70,35 @@
         [Required]
         [Range(0, 20, ErrorMessage = "U2 Amount must be between 0 and 20")]
         public int U2Amount { get; set; } = default!;
->>>>>>> 6ebcd9e0
 
         /// <summary>
         /// Supported wifi standards. E.g. Wifi 6E, Wifi 7, etc.
         /// </summary>
         [Required]
-<<<<<<< HEAD
-        [StringLength(50, ErrorMessage = "wirelessNetworking type cannot be longer than 50 characters!")]
-        public string wirelessNetworking { get; set; } = default!;
-=======
         [StringLength(50, ErrorMessage = "Wireless Networking Type cannot be longer than 50 characters!")]
         public string WirelessNetworkingType { get; set; } = default!;
->>>>>>> 6ebcd9e0
 
         /// <summary>
         /// Number of CPU fan headers (typically 4-pin PWM).
         /// </summary>
-<<<<<<< HEAD
-        [Range(0, 20, ErrorMessage = "CpuFan Amount must be between 0 and 20")]
-        public int? CpuFan { get; set; }
-=======
         [Range(0, 20, ErrorMessage = "Cpu Fan Amount must be between 0 and 20")]
         public int? CpuFanAmount { get; set; }
->>>>>>> 6ebcd9e0
 
         /// <summary>
         /// Number of case/chassis fan headers (typically 4-pin PWM).
         /// </summary>
-<<<<<<< HEAD
-        [Range(0, 20, ErrorMessage = "CaseFan Amount must be between 0 and 20")]
-        public int? CaseFan { get; set; }
-=======
         [Range(0, 20, ErrorMessage = "Case Fan Amount must be between 0 and 20")]
         public int? CaseFanAmount { get; set; }
->>>>>>> 6ebcd9e0
 
         /// <summary>
         /// Number of dedicated pump headers for AIO coolers.
         /// </summary>
-<<<<<<< HEAD
-        [Range(0, 20, ErrorMessage = "Pump Amount must be between 0 and 20")]
-        public int? Pump { get; set; }
-=======
         [Range(0, 20, ErrorMessage = "Pump Header Amount must be between 0 and 20")]
         public int? PumpHeaderAmount { get; set; }
->>>>>>> 6ebcd9e0
 
         /// <summary>
         /// Number of CPU optional fan headers.
         /// </summary>
-<<<<<<< HEAD
-        [Range(0, 20, ErrorMessage = "CpuOptFan Amount must be between 0 and 20")]
-        public int? CpuOptFan { get; set; }
-
-        /// <summary>
-        /// Number of addressable RGB headers (5V, 3-pin).
-        /// </summary>
-        [Range(0, 20, ErrorMessage = "CpuOptFan Amount must be between 0 and 20")]
-        public int? Argb5v { get; set; }
-=======
         [Range(0, 20, ErrorMessage = "Cpu Opt Fan Header Amount must be between 0 and 20")]
         public int? CpuOptFanHeaderAmount { get; set; }
 
@@ -157,17 +107,12 @@
         /// </summary>
         [Range(0, 20, ErrorMessage = "CpuOptFan Amount must be between 0 and 20")]
         public int? ARGB5vAmount { get; set; }
->>>>>>> 6ebcd9e0
 
         /// <summary>
         /// Number of standard RGB headers (12V, 4-pin).
         /// </summary>
         [Range(0, 20, ErrorMessage = "Rgb12v Amount must be between 0 and 20")]
-<<<<<<< HEAD
-        public int? Rgb12v { get; set; }
-=======
         public int? RGB12vAmount { get; set; }
->>>>>>> 6ebcd9e0
 
         /// <summary>
         /// Whether the motherboard has a power button header (could not be listed in the database).
@@ -187,43 +132,25 @@
         /// <summary>
         /// Whether the motherboard has a hard drive activity light header (could not be listed in the database).
         /// </summary>
-<<<<<<< HEAD
-        public bool? HasHddLED { get; set; }
-=======
         public bool? HasHDDLED { get; set; }
->>>>>>> 6ebcd9e0
 
         /// <summary>
         /// Number of temperature sensor headers.
         /// </summary>
-<<<<<<< HEAD
-        [Range(0, 20, ErrorMessage = "TempratureSensor Amount must be between 0 and 20")]
-        public int? TempratureSensor { get; set; }
-=======
         [Range(0, 20, ErrorMessage = "Temprature Sensor Amount must be between 0 and 20")]
         public int? TempratureSensorAmount { get; set; }
->>>>>>> 6ebcd9e0
 
         /// <summary>
         /// Number of thunderbolt headers.
         /// </summary>
         [Range(0, 20, ErrorMessage = "Thunderbolt Amount must be between 0 and 20")]
-<<<<<<< HEAD
-        public int? Thunderbolt { get; set; }
-=======
         public int? ThunderboltAmount { get; set; }
->>>>>>> 6ebcd9e0
 
         /// <summary>
         /// Number of COM port headers.
         /// </summary>
-<<<<<<< HEAD
-        [Range(0, 20, ErrorMessage = "comPort Amount must be between 0 and 20")]
-        public int? comPort { get; set; }
-=======
         [Range(0, 20, ErrorMessage = "Com Port Amount must be between 0 and 20")]
         public int? ComPortAmount { get; set; }
->>>>>>> 6ebcd9e0
 
         /// <summary>
         /// Main power connector specification (e.g., '24-pin').
@@ -247,11 +174,7 @@
         /// Whether the board has BIOS flashback capability.
         /// <summary>
         [Required]
-<<<<<<< HEAD
-        public bool HasFalshback { get; set; } = default!;
-=======
         public bool HasFlashback { get; set; } = default!;
->>>>>>> 6ebcd9e0
 
         /// <summary>
         /// Whether the board has a clear Complementary Metal-Oxide-Semiconductor (CMOS) button.
@@ -263,25 +186,15 @@
         /// Details on the audio chipset used.
         /// </summary>
         [Required]
-<<<<<<< HEAD
-        [StringLength(50, ErrorMessage = "Audio Chipset cannot be longer than 50 characters!")]
-=======
         [StringLength(50, ErrorMessage = "Audio Chipset must be between 0 and 20!")]
->>>>>>> 6ebcd9e0
         public string AudioChipset { get; set; } = default!;
 
         /// <summary>
         /// Number of audio channels supported.
         /// </summary>
         [Required]
-<<<<<<< HEAD
-        [Range(0, 64.99 ErrorMessage = "Channel Amount must be between 0 and 64.99")]
-        public decimal AudioChannels { get; set; } = default!;
-
-=======
         [Range(1, 32, ErrorMessage = "Channels type cannot be longer than 50 characters!")]
         [Precision(3, 1)]
         public decimal AudioChannelsAmount { get; set; } = default!;
->>>>>>> 6ebcd9e0
     }
 }